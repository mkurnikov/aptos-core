--- conflicted
+++ resolved
@@ -271,19 +271,11 @@
                 .to_string(),
             default: Given(false),
         },
-<<<<<<< HEAD
-        Experiment {
-            name: Experiment::AVOID_STORE_IN_ASSIGNS.to_string(),
-            description: "Avoid storing to a local during assigns".to_string(),
-            default: Inherited(Experiment::OPTIMIZE_WAITING_FOR_COMPARE_TESTS.to_string()),
-        },
         Experiment {
             name: Experiment::MESSAGE_FORMAT_JSON.to_string(),
             description: "Enable json format for compiler messages".to_string(),
             default: Given(false),
         },
-=======
->>>>>>> dd0dcd25
     ];
     experiments
         .into_iter()
